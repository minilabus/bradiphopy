--- conflicted
+++ resolved
@@ -7,10 +7,11 @@
 
 This can be used to match bundles to stimulation targets in the brain for
 example. We recommand spliting your endpoints into head and tail yourself,
-an easy way to do this is to multiply your target mask by a Freesurfer
+an easy way to do this is to multiply your target mask by a Lobe
 parcellation and use the resulting image as input.
 
-WARNING: WIP
+The script will output a pseudocore for each bundle, showing the labels
+that are the most covered by the closest endpoints.
 """
 
 import argparse
@@ -31,7 +32,6 @@
     """
     p = argparse.ArgumentParser(
         description=__doc__, formatter_class=argparse.RawTextHelpFormatter)
-<<<<<<< HEAD
     p.add_argument('in_labels',
                    help='Input atlas endpoints image.')
     p.add_argument('in_bundles', nargs='+',
@@ -43,16 +43,6 @@
     p.add_argument('--show_top', type=int, const=5, nargs='?',
                    help='Number of top matches to show.')
     return p
-=======
-    parser.add_argument('in_labels',
-                        help='Input atlas endpoints image.')
-    parser.add_argument('in_bundles', nargs='+',
-                        help='Input tractography bundle files.')
-    parser.add_argument('--max_distance', default=np.inf,
-                        help='Maximum distance in mm to consider a match.\n'
-                             'Default: Infinite.')
-    return parser
->>>>>>> e5bd5b2f
 
 
 def main():
@@ -90,11 +80,7 @@
     if args.max_distance is None:
         args.max_distance = np.inf
     for i, endpoint in enumerate(endpoints):
-<<<<<<< HEAD
         distance_map = compute_distance_map(endpoint, labels_binary,
-=======
-        distance_map = compute_distance_map(endpoint, atlas_binary,
->>>>>>> e5bd5b2f
                                             max_distance=args.max_distance,
                                             symmetric=True)
 
