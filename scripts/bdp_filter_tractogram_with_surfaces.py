#!/usr/bin/env python3
#  -*- coding: utf-8 -*-

"""
Filter a tractogram with surfaces. The streamlines are kept if they are close
to any of the surfaces.

The proximity is defined as the distance between a streamline and the closest
point on a surface. The distance is computed in mm.

The mode defines how the proximity is computed:
- any: keep the streamline if at least one point is close to the surface.
- all: keep the streamline if all points are close to the surface.
- either_end: keep the streamline if at least one of the endpoints is close to
  the surface.
- both_ends: keep the streamline if both endpoints are close to the surface.

The criteria defines if the streamlines close to the surface should be included
or excluded from the output tractogram.
"""

import argparse

from dipy.io.stateful_tractogram import StatefulTractogram, Space
from dipy.io.streamline import load_tractogram, save_tractogram
import numpy as np

from bradiphopy.bradipho_helper import BraDiPhoHelper3D
from bradiphopy.io import load_polydata
from bradiphopy.segment import filter_from_surface

MODES = ['any', 'all', 'either_end', 'both_ends']
CRITERIA = ['include', 'exclude']


def _build_arg_parser():
    p = argparse.ArgumentParser(formatter_class=argparse.RawTextHelpFormatter,
                                description=__doc__)

    p.add_argument('in_tractogram',
                   help='Path of the input tractogram file.')
    p.add_argument('out_tractogram',
                   help='Path of the output tractogram file.')

    p.add_argument('--individual_surface', nargs='+', action='append',
                   help='ROI_NAME MODE CRITERIA DISTANCE '
                        '(distance in mm is optional)\n'
                        'Filename of a surface to use as a ROI.')
    p.add_argument('--reuse_matched_pts', action='store_true',
<<<<<<< HEAD
                   help="Do not reuse already matched points when"
                   "filtering with multiple surfaces.")
=======
                   help='Reuse already matched points when '
                        'filtering with multiple surfaces.')
>>>>>>> a04102f5
    return p


def main():
    parser = _build_arg_parser()
    args = parser.parse_args()

    min_arg = 0 if args.individual_surface is None else len(
        args.individual_surface)
    if min_arg == 0:
        raise ValueError("At least one ROI must be provided.")

    sft = load_tractogram(args.in_tractogram, 'same')
<<<<<<< HEAD
    matched_pts = np.zeros(len(sft.streamlines._data), dtype=bool)
=======
    if not args.reuse_matched_pts:
        matched_pts = np.zeros(len(sft.streamlines._data), dtype=bool)
    else:
        matched_pts = None
>>>>>>> a04102f5

    for surf_opt in args.individual_surface:
        indices = np.arange(len(sft))
        if len(surf_opt) == 3:
            roi_name, mode, criteria = surf_opt[0:3]
            distance = 1.0
        elif len(surf_opt) == 4:
            roi_name, mode, criteria, _ = surf_opt[0:4]
            distance = float(surf_opt[3])
        else:
            raise ValueError("Individual surface must have 5 or 6 arguments.")
        if mode not in MODES:
            raise ValueError(f"Mode {mode} is not valid. Use one of {MODES}.")
        if criteria not in CRITERIA:
            raise ValueError(
                f"Criteria {criteria} is not valid. Use one of {CRITERIA}.")

        polydata = load_polydata(roi_name, to_lps=True)
        bdp_obj = BraDiPhoHelper3D(polydata)
        curr_indices, matched_pts = filter_from_surface(sft, bdp_obj, mode,
                                                        criteria, distance, matched_pts)
        indices = np.intersect1d(indices, curr_indices)

        if len(indices) != 0:
            # Use the ArraySequence slicing to keep the matched_points
            arr_seq = sft.streamlines.copy()
            if not args.reuse_matched_pts:
                arr_seq._data = matched_pts
                matched_pts = arr_seq[indices].copy()._data
            sft = sft[indices]

        else:
            sft = StatefulTractogram.from_sft([], sft)

    save_tractogram(sft, args.out_tractogram, bbox_valid_check=False)


if __name__ == "__main__":
    main()<|MERGE_RESOLUTION|>--- conflicted
+++ resolved
@@ -47,13 +47,8 @@
                         '(distance in mm is optional)\n'
                         'Filename of a surface to use as a ROI.')
     p.add_argument('--reuse_matched_pts', action='store_true',
-<<<<<<< HEAD
-                   help="Do not reuse already matched points when"
-                   "filtering with multiple surfaces.")
-=======
                    help='Reuse already matched points when '
                         'filtering with multiple surfaces.')
->>>>>>> a04102f5
     return p
 
 
@@ -67,14 +62,7 @@
         raise ValueError("At least one ROI must be provided.")
 
     sft = load_tractogram(args.in_tractogram, 'same')
-<<<<<<< HEAD
-    matched_pts = np.zeros(len(sft.streamlines._data), dtype=bool)
-=======
-    if not args.reuse_matched_pts:
-        matched_pts = np.zeros(len(sft.streamlines._data), dtype=bool)
-    else:
-        matched_pts = None
->>>>>>> a04102f5
+    matched_pts = np.zeros(len(sft.streamlines._data), dtype=bool) 
 
     for surf_opt in args.individual_surface:
         indices = np.arange(len(sft))
